--- conflicted
+++ resolved
@@ -63,11 +63,7 @@
 
   @Override
   protected void channelRead0(ChannelHandlerContext ctx, String msg) throws Exception {
-<<<<<<< HEAD
-    processPointLine(msg, decoder, pointHandler, pointLinePreprocessor, reportPointPreprocessor);
-=======
-    processPointLine(msg, decoder, pointHandler, linePredicate, transformer, ctx);
->>>>>>> 3c8a7fe1
+    processPointLine(msg, decoder, pointHandler, pointLinePreprocessor, reportPointPreprocessor, ctx);
   }
 
   /**
@@ -77,14 +73,9 @@
   public static void processPointLine(final String message,
                                       Decoder<String> decoder,
                                       final PointHandler pointHandler,
-<<<<<<< HEAD
                                       @Nullable final PointPreprocessor<String> pointLinePreprocessor,
-                                      @Nullable final PointPreprocessor<ReportPoint> reportPointPreprocessor) {
-=======
-                                      final Predicate<String> linePredicate,
-                                      @Nullable final Function<String, String> transformer,
+                                      @Nullable final PointPreprocessor<ReportPoint> reportPointPreprocessor,
                                       @Nullable final ChannelHandlerContext ctx) {
->>>>>>> 3c8a7fe1
     // ignore empty lines.
     String msg = message;
     if (msg == null || msg.trim().length() == 0) return;
